--- conflicted
+++ resolved
@@ -59,41 +59,7 @@
         else:
 #            print("else")
             result[key] = [sample[key] for sample in batch]
-<<<<<<< HEAD
 #    print(result)
-    return result
-
-#def CollateSparse(batch):
-#    concat = np.concatenate
-#    result = []
-#    for i in range(len(batch[0])):
-#        if isinstance(batch[0][i], tuple) and isinstance(batch[0][i][0], np.ndarray) and len(batch[0][i][0].shape)==2:
-#            # handle SCN input batch
-#            voxels = concat( [ concat( [sample[i][0],
-#                                        np.full(shape=[len(sample[i][0]),1], fill_value=batch_id, dtype=np.int32)],
-#                                      axis=1 ) for batch_id, sample in enumerate(batch) ],
-#                            axis = 0)
-#            data = concat([sample[i][1] for sample in batch], axis=0)
-#            result.append( concat([voxels, data], axis=1) )
-#
-#        elif isinstance(batch[0][i],np.ndarray) and len(batch[0][i].shape)==1:
-#            result.append( concat( [ concat( [np.expand_dims(sample[i],1),
-#                                              np.full(shape=[len(sample[i]),1],fill_value=batch_id,dtype=np.float32)],
-#                                             axis=1 ) for batch_id,sample in enumerate(batch) ],
-#                                   axis=0)
-#                           )
-#        elif isinstance(batch[0][i],np.ndarray) and len(batch[0][i].shape)==2:
-#            result.append( concat( [ concat( [sample[i],
-#                                              np.full(shape=[len(sample[i]),1],fill_value=batch_id,dtype=np.float32)],
-#                                             axis=1 ) for batch_id,sample in enumerate(batch) ],
-#                                   axis=0)
-#                           )
-#        else:
-#            result.append([sample[i] for sample in batch])
-#    return resut#
-=======
->>>>>>> b952d1ca
-
     return result
 
 

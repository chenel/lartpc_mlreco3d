--- conflicted
+++ resolved
@@ -240,11 +240,7 @@
     return np.vstack(dirs)
 
 
-<<<<<<< HEAD
 def get_cluster_features(data, clusts, delta=0.0, whether_adjust_direction=False):
-=======
-def get_cluster_features(voxels, clusts, delta=0.0):
->>>>>>> 99b70dab
     """
     Function that returns the an array of 16 features for
     each of the clusters in the provided list.
@@ -331,7 +327,7 @@
     return np.vstack(feats)
 
 
-<<<<<<< HEAD
+
 def get_cluster_features_extended(data_values, data_sem_types, clusts):
     """
     Function that returns the an array of 16 features for
@@ -361,14 +357,6 @@
 
     return np.vstack(feats)
 
-
-# Two functions borrowed from Francois for adjusting node direction feature
-# Finds local curvature
-def curv(vox, voxid):
-    """
-    vox: list of voxels (x, y, z)
-    refvox: reference voxel wrt which to compute curvature
-=======
 def umbrella_curv(vox, voxid):
     """
     Computes the umbrella curvature as in equation 9 of "Umbrella Curvature:
@@ -380,22 +368,12 @@
         voxid  (int)       : Voxel ID in which to compute the curvature
     Returns:
         int: Value of the curvature in voxid with respect to the rest of the point cloud
->>>>>>> 99b70dab
     """
     # Find the mean direction from that point
     import numpy.linalg as LA
     refvox = vox[voxid]
     axis = np.mean([v-refvox for v in vox], axis=0)
     axis /= LA.norm(axis)
-<<<<<<< HEAD
-    # Find the umbrella curvature (mean angle from the mean direction)
-    return abs(np.mean([np.dot((vox[i]-refvox)/LA.norm(vox[i]-refvox), axis) for i in range(len(vox)) if i != voxid]))
-
-# Function that identifies the principal axis, finds extremes and evaluated the point of max curvature
-def find_start_point(voxels):
-    # Find PCA
-=======
-
     # Find the umbrella curvature (mean angle from the mean direction)
     return abs(np.mean([np.dot((vox[i]-refvox)/LA.norm(vox[i]-refvox), axis) for i in range(len(vox)) if i != voxid]))
 
@@ -413,19 +391,19 @@
     Returns:
         int: ID of the start voxel
     """
->>>>>>> 99b70dab
     from sklearn.decomposition import PCA
     pca = PCA()
     pca.fit(voxels)
     axis = pca.components_[0,:]
-<<<<<<< HEAD
     # Compute coord values along that axis
     coords = [np.dot(v, axis) for v in voxels]
-    ids = [np.argmin(coords), np.argmax(coords)]
+    ids = np.array([np.argmin(coords), np.argmax(coords)])
+
     # Compute curvature of the
-    curvs = [curv(voxels, ids[0]), curv(voxels, ids[1])]
+    curvs = [umbrella_curv(voxels, ids[0]), umbrella_curv(voxels, ids[1])]
+
     # Return ID of the point
-    return ids[np.argmax(curvs)]
+    return ids[np.argsort(curvs)]
 
 
 def get_start_points(particles, data, clusts):
@@ -462,17 +440,7 @@
                 start_points = p_info[particles_group_selection,3:6]
             output_start_points[data_batch_selection & (group_ids==group_id), :3] = start_points[0].float()
     return output_start_points
-=======
-
-    # Compute coord values along that axis
-    coords = [np.dot(v, axis) for v in voxels]
-    ids = np.array([np.argmin(coords), np.argmax(coords)])
-
-    # Compute curvature of the
-    curvs = [umbrella_curv(voxels, ids[0]), umbrella_curv(voxels, ids[1])]
-
-    # Return ID of the point
-    return ids[np.argsort(curvs)]
+
 
 
 def get_cluster_start_points(data, clusts):
@@ -595,5 +563,4 @@
                     new_groups = torch.full([len(c)], group_id, dtype=dtype).to(device)
                     data_new[i][batch_mask[c], 6] = new_groups
 
-    return data_new
->>>>>>> 99b70dab
+    return data_new
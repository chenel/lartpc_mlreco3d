--- conflicted
+++ resolved
@@ -95,15 +95,11 @@
         prc = particle.creation_process()
         # Skip particle under some conditions
         if particle.energy_deposit() < min_energy_deposit or particle.num_voxels() < min_voxel_count:
-<<<<<<< HEAD
             if verbose: print('[a] skipping',part_index,'/',len(particle_v)," (not enough edep)")
-=======
-            # print('[a] skipping',part_index,'/',len(particle_v), 'with pdg ', pdg_code, ' num voxels ', particle.num_voxels(), ' energy deposit ', particle.energy_deposit(), ' energy init ', particle.energy_init())
             # print(' created at ',
             #     (particle.position().x() - meta.min_x()) / meta.size_voxel_x(),
             #     (particle.position().y() - meta.min_y()) / meta.size_voxel_y(),
             #     (particle.position().z() - meta.min_z()) / meta.size_voxel_z())
->>>>>>> b952d1ca
             continue
         if pdg_code > 1000000000:  # skipping nucleus trackid
             if verbose: print('[b] skipping',part_index,'/',len(particle_v)," (ignoring nuclear fragments)")

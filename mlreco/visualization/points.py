import plotly.graph_objs as go
import numpy as np

<<<<<<< HEAD
def scatter_points(points, dim=3, markersize=5, symbol="circle", color='orange', colorscale=None, opacity=0.8, hovertext=None, cmin=None, cmax=None):
=======
def scatter_points(points, dim=3, markersize=5, color='orange', colorscale=None, opacity=0.8, hovertext=None, cmin=None, cmax=None, **kwargs):
>>>>>>> b952d1ca
    """
    Produces go.Scatter3d or go.Scatter object to be plotted in plotly
    - voxels is a list of voxel coordinates (Nx2 or Nx3 matrix)
    - labels is a list of voxel labels (N vector)
    INPUTS:
     - points is (N,2+) shaped array for N points of (x,y,[z],...) coordinate information
     - markersize specifies the size of a marker (drawn per point)
     - color can be a string to specify a color for all points, or an array of (N) values for gradient color
     - colorscale defines the gradient colors to be used when color values are specified per point
     - opacity is a transparency of each points when drawn
     - hovertext is an additional text to be shown when a cursor hovers on a point (interactive legend)
    OUTPUT:
     - go.Scatter3d object
    """
    hoverinfo=['x','y','text'] if dim == 2 else ['x','y','z','text']
    if not type(color) == type(str()):
        if not len(points) == len(color): 
            print('ERROR: size of the points (%d) not matching with the color (%d)' % (len(points),len(color)))
            raise ValueError
    if hovertext is None:
        if color is not None and not type(color) == type(str()):
            if dim == 2:
                hovertext = ['x: %.2f<br>y: %.2f<br>value: %.2f' % tuple(np.concatenate([points[i,:2].flatten(),color[i].flatten()])) for i in range(len(points))]
            elif dim == 3:
                hovertext = ['x: %.2f<br>y: %.2f<br>z: %.2f<br>value: %.2f' % tuple(np.concatenate([points[i,:3].flatten(),color[i].flatten()])) for i in range(len(points))]
            hoverinfo = 'text'
        else:
            if dim == 2:
                hovertext = ['x: %.2f<br>y: %.2f' % tuple(points[i,:2].flatten()) for i in range(len(points))]
            if dim == 3:
                hovertext = ['x: %.2f<br>y: %.2f<br>z: %.2f' % tuple(points[i,:3].flatten()) for i in range(len(points))]
            hoverinfo = 'text'            
    if cmin is None and color is not None and not type(color) == type(str()):
        cmin = min(color)
    if cmax is None and color is not None and not type(color) == type(str()):
        cmax = max(color)

    if not dim in [2,3]:
        print('dim argument must be 2 or 3!')
        raise ValueError
    if points.shape[1] == 2:
        dim = 2

    args=dict(
        x=points[:,0],
        y=points[:,1],
        mode='markers',
        marker = dict(
            size = markersize,
            color=color,
            colorscale=colorscale,
            opacity=opacity,
            cmin=cmin,
            cmax=cmax,
            line = { "width": 0},
            symbol=symbol,
        ),
        hoverinfo = hoverinfo,
        text = hovertext,
        )
    args.update(kwargs)

    if dim == 3:
        args['z'] = points[:,2]
        return [go.Scatter3d(**args)]
    else:
        return [go.Scatter(**args)]<|MERGE_RESOLUTION|>--- conflicted
+++ resolved
@@ -1,11 +1,7 @@
 import plotly.graph_objs as go
 import numpy as np
 
-<<<<<<< HEAD
-def scatter_points(points, dim=3, markersize=5, symbol="circle", color='orange', colorscale=None, opacity=0.8, hovertext=None, cmin=None, cmax=None):
-=======
-def scatter_points(points, dim=3, markersize=5, color='orange', colorscale=None, opacity=0.8, hovertext=None, cmin=None, cmax=None, **kwargs):
->>>>>>> b952d1ca
+def scatter_points(points, dim=3, markersize=5, symbol="circle", color='orange', colorscale=None, opacity=0.8, hovertext=None, cmin=None, cmax=None, **kwargs):
     """
     Produces go.Scatter3d or go.Scatter object to be plotted in plotly
     - voxels is a list of voxel coordinates (Nx2 or Nx3 matrix)
@@ -22,7 +18,7 @@
     """
     hoverinfo=['x','y','text'] if dim == 2 else ['x','y','z','text']
     if not type(color) == type(str()):
-        if not len(points) == len(color): 
+        if not len(points) == len(color):
             print('ERROR: size of the points (%d) not matching with the color (%d)' % (len(points),len(color)))
             raise ValueError
     if hovertext is None:
@@ -37,7 +33,7 @@
                 hovertext = ['x: %.2f<br>y: %.2f' % tuple(points[i,:2].flatten()) for i in range(len(points))]
             if dim == 3:
                 hovertext = ['x: %.2f<br>y: %.2f<br>z: %.2f' % tuple(points[i,:3].flatten()) for i in range(len(points))]
-            hoverinfo = 'text'            
+            hoverinfo = 'text'
     if cmin is None and color is not None and not type(color) == type(str()):
         cmin = min(color)
     if cmax is None and color is not None and not type(color) == type(str()):
